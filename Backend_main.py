<<<<<<< HEAD
import os
import shutil
import json
import pandas as pd
from typing import List, Optional
from fastapi import FastAPI, File, UploadFile, BackgroundTasks, HTTPException, Query
from fastapi.responses import FileResponse, JSONResponse
from fastapi.staticfiles import StaticFiles

# Import the core logic and utilities from our other modules
from stage2.main_pipeline import FaceClusteringPipeline
from stage3.score_pipeline import WorkflowOrchestrator
from utils.logger import logger, load_config
from utils.handler import handle_exception

# --- Application State Management ---
# In a real multi-user app, this state would be managed in a database like Redis.
# For this single-user project, a simple global dictionary is clean and effective.
APP_STATE = {
    "status": "IDLE", # Can be IDLE, CLUSTERING, READY_FOR_LABELING, SCORING, COMPLETE, ERROR
    "message": "System is ready. Please upload images."
}

def set_app_state(status: str, message: str):
    """A helper function to safely update the global application state and log the change."""
    APP_STATE["status"] = status
    APP_STATE["message"] = message
    logger.info(f"State changed to {status}: {message}")

# --- Background Task Wrappers ---
# These functions wrap our pipeline classes to manage state during background execution.

def run_clustering_task():
    """Wrapper for the Stage 2 clustering pipeline."""
    try:
        set_app_state("CLUSTERING", "Face clustering is in progress... This may take several minutes.")
        config = load_config()
        pipeline = FaceClusteringPipeline(config=config)
        pipeline.run()
        set_app_state("READY_FOR_LABELING", "Clustering complete. Please label the clusters.")
    except Exception as e:
        set_app_state("ERROR", f"An error occurred during clustering: {e}")
        logger.error("Clustering pipeline failed.", exc_info=True)

def run_scoring_task():
    """Wrapper for the Stage 3 scoring pipeline."""
    try:
        set_app_state("SCORING", "Photo scoring is in progress... This may take a few minutes.")
        config = load_config()
        orchestrator = WorkflowOrchestrator(config)
        orchestrator.run()
        set_app_state("COMPLETE", "Scoring complete. Results are available.")
    except Exception as e:
        set_app_state("ERROR", f"An error occurred during scoring: {e}")
        logger.error("Scoring pipeline failed.", exc_info=True)

# --- FastAPI App Instantiation ---
app = FastAPI(
    title="Automated Photo Curation API",
    description="A complete API for the multi-stage photo clustering and scoring pipeline.",
    version="1.0.0"
)

# --- Serve Frontend and Static Files ---
# This section makes our application self-contained.

@app.get("/", include_in_schema=False)
async def read_index():
    """Serves the main frontend application (index.html)."""
    return FileResponse('index.html')

config = load_config()
# Create directories if they don't exist to prevent errors on first run
os.makedirs(config['io']['cluster_folder'], exist_ok=True)
os.makedirs(config['io']['image_folder'], exist_ok=True)

# Mount static directories to serve images directly to the frontend
app.mount("/clusters", StaticFiles(directory=config['io']['cluster_folder']), name="clusters")
app.mount("/images", StaticFiles(directory=config['io']['image_folder']), name="images")

# --- API Endpoints for Frontend ---

@app.get("/api/status", tags=["Workflow"])
async def get_status():
    """Returns the current status of the backend pipeline for UI polling."""
    return APP_STATE

@app.post("/api/upload", tags=["Workflow"])
@handle_exception
async def upload_files(images: List[UploadFile] = File(...)):
    """Handles uploading all event images and resets the pipeline."""
    upload_folder = config['io']['image_folder']
    
    # Clear previous event data for a fresh run
    for folder in [config['io']['cluster_folder'], upload_folder]:
        if os.path.exists(folder):
            shutil.rmtree(folder)
        os.makedirs(folder, exist_ok=True)
    
    for image in images:
        save_path = os.path.join(upload_folder, image.filename)
        with open(save_path, "wb") as buffer:
            shutil.copyfileobj(image.file, buffer)
        await image.close()
        
    set_app_state("READY_FOR_CLUSTERING", f"{len(images)} images uploaded. Ready to start clustering.")
    return {"message": APP_STATE["message"]}

@app.post("/api/cluster", tags=["Workflow"])
@handle_exception
async def trigger_clustering(background_tasks: BackgroundTasks):
    """Triggers the Stage 2 face clustering pipeline as a background task."""
    if APP_STATE["status"] != "READY_FOR_CLUSTERING":
        raise HTTPException(status_code=409, detail=f"Cannot start clustering. System status is '{APP_STATE['status']}'. Please upload images first.")
    
    background_tasks.add_task(run_clustering_task)
    set_app_state("CLUSTERING_QUEUED", "Clustering process has been queued.")
    return {"message": "Accepted. Face clustering started in the background."}

@app.get("/api/clusters", tags=["Workflow"])
@handle_exception
async def get_cluster_data():
    """Returns a list of cluster image URLs for the labeling UI."""
    cluster_folder = config['io']['cluster_folder']
    if not os.path.exists(cluster_folder):
        raise HTTPException(status_code=404, detail="Cluster output folder not found. Please run the clustering process first.")
    
    cluster_images = sorted([f for f in os.listdir(cluster_folder) if f.endswith('.jpg')])
    return {"cluster_image_urls": [f"/clusters/{filename}" for filename in cluster_images]}

@app.post("/api/labels", tags=["Workflow"])
@handle_exception
async def upload_cluster_labels(labels_file: UploadFile = File(...)):
    """Receives the manually created cluster_labels.json file from the frontend."""
    labels_path = config['scoring']['labels_json']
    content = await labels_file.read()
    try:
        json.loads(content) # Validate that it's valid JSON
    except json.JSONDecodeError:
        raise HTTPException(status_code=400, detail="Invalid JSON file.")
    with open(labels_path, "wb") as f:
        f.write(content)
        
    set_app_state("READY_FOR_SCORING", "Labels uploaded. Ready to start scoring.")
    return {"message": "Labels file uploaded successfully."}

@app.post("/api/score", tags=["Workflow"])
@handle_exception
async def trigger_scoring(background_tasks: BackgroundTasks):
    """Triggers the Stage 3 photo scoring pipeline as a background task."""
    if APP_STATE["status"] != "READY_FOR_SCORING":
        raise HTTPException(status_code=409, detail=f"Cannot start scoring. System status is '{APP_STATE['status']}'. Please upload labels first.")
        
    background_tasks.add_task(run_scoring_task)
    set_app_state("SCORING_QUEUED", "Scoring process has been queued.")
    return {"message": "Accepted. Photo scoring started in the background."}

@app.get("/api/gallery-data", tags=["Workflow Results"])
@handle_exception
async def get_gallery_data(filters: Optional[str] = Query(None)):
    """
    Loads all original images, merges with scoring data, and applies
    server-side filters before returning results for the interactive gallery.
    """
    if APP_STATE["status"] != "COMPLETE":
        raise HTTPException(status_code=404, detail=f"Results not yet available. Current status: {APP_STATE['status']}")

    image_folder = config['io']['image_folder']
    results_csv = config['scoring']['output_csv']

    try:
        all_images = [f for f in os.listdir(image_folder) if f.lower().endswith(('.png', '.jpg', '.jpeg'))]
        images_df = pd.DataFrame(all_images, columns=['photo_path'])
    except FileNotFoundError:
        raise HTTPException(status_code=404, detail=f"Image folder '{image_folder}' not found.")

    scores_df = pd.DataFrame() # Create an empty DataFrame by default
    if os.path.exists(results_csv):
        try:
            scores_df = pd.read_csv(results_csv)
        except pd.errors.EmptyDataError:
            logger.warning("Results CSV is empty.")
            pass # Keep scores_df as empty

    # Merge dataframes; this will keep all images even if scores_df is empty
    gallery_df = pd.merge(images_df, scores_df, on='photo_path', how='left')
    
    # Fill NaN values for images that were not scored or if the file was empty
    gallery_df['results'].fillna('ccccccccc', inplace=True)
    
    # Server-side filtering logic
    if filters and filters.strip():
        try:
            filter_indices = [int(i) for i in filters.split(',')]
            mask = pd.Series([True] * len(gallery_df))
            for index in filter_indices:
                if 0 <= index < 9:
                    mask = mask & (gallery_df['results'].str[index] == 'b')
            gallery_df = gallery_df[mask]
        except (ValueError, IndexError):
            raise HTTPException(status_code=400, detail="Invalid filter format.")

    gallery_df['image_url'] = '/images/' + gallery_df['photo_path']
    return JSONResponse(content=json.loads(gallery_df.to_json(orient='records')))
=======
import os
import shutil
import json
import pandas as pd
from typing import List
from fastapi import FastAPI, File, UploadFile, BackgroundTasks, HTTPException
from fastapi.responses import FileResponse, JSONResponse
from fastapi.staticfiles import StaticFiles

# Import the core logic and utilities from our other modules
from stage2.main_pipeline import FaceClusteringPipeline
from stage3.score_pipeline import WorkflowOrchestrator
from utils.logger import logger, load_config
from utils.handler import handle_exception

# --- Application State Management ---
# In a real multi-user app, this state would be managed in a database like Redis.
# For this single-user project, a simple global dictionary is clean and effective.
APP_STATE = {
    "status": "IDLE", # Can be IDLE, CLUSTERING, READY_FOR_LABELING, SCORING, COMPLETE, ERROR
    "message": "System is ready. Please upload images."
}

def set_app_state(status: str, message: str):
    """A helper function to safely update the global application state and log the change."""
    APP_STATE["status"] = status
    APP_STATE["message"] = message
    logger.info(f"State changed to {status}: {message}")

# --- Background Task Wrappers ---
# These functions wrap our pipeline classes to manage state during background execution.

def run_clustering_task():
    """Wrapper for the Stage 2 clustering pipeline."""
    try:
        set_app_state("CLUSTERING", "Face clustering is in progress... This may take several minutes.")
        config = load_config()
        pipeline = FaceClusteringPipeline(config=config)
        pipeline.run()
        set_app_state("READY_FOR_LABELING", "Clustering complete. Please label the clusters.")
    except Exception as e:
        set_app_state("ERROR", f"An error occurred during clustering: {e}")
        logger.error("Clustering pipeline failed.", exc_info=True)

def run_scoring_task():
    """Wrapper for the Stage 3 scoring pipeline."""
    try:
        set_app_state("SCORING", "Photo scoring is in progress... This may take a few minutes.")
        config = load_config()
        orchestrator = WorkflowOrchestrator(config)
        orchestrator.run()
        set_app_state("COMPLETE", "Scoring complete. Results are available.")
    except Exception as e:
        set_app_state("ERROR", f"An error occurred during scoring: {e}")
        logger.error("Scoring pipeline failed.", exc_info=True)

# --- FastAPI App Instantiation ---
app = FastAPI(
    title="Automated Photo Curation API",
    description="A complete API for the multi-stage photo clustering and scoring pipeline.",
    version="1.0.0"
)

# --- Serve Frontend and Static Files ---
# This section makes our application self-contained.

@app.get("/", include_in_schema=False)
async def read_index():
    """Serves the main frontend application (index.html)."""
    return FileResponse('index.html')

config = load_config()
# Create directories if they don't exist to prevent errors on first run
os.makedirs(config['io']['cluster_folder'], exist_ok=True)
os.makedirs(config['io']['image_folder'], exist_ok=True)

# Mount static directories to serve images directly to the frontend
app.mount("/clusters", StaticFiles(directory=config['io']['cluster_folder']), name="clusters")
app.mount("/images", StaticFiles(directory=config['io']['image_folder']), name="images")

# --- API Endpoints for Frontend ---

@app.get("/api/status", tags=["Workflow"])
async def get_status():
    """Returns the current status of the backend pipeline for UI polling."""
    return APP_STATE

@app.post("/api/upload", tags=["Workflow"])
@handle_exception
async def upload_files(images: List[UploadFile] = File(...)):
    """Handles uploading all event images and resets the pipeline."""
    upload_folder = config['io']['image_folder']
    
    # Clear previous event data for a fresh run
    for folder in [config['io']['cluster_folder'], upload_folder]:
        if os.path.exists(folder):
            shutil.rmtree(folder)
        os.makedirs(folder, exist_ok=True)
    
    for image in images:
        save_path = os.path.join(upload_folder, image.filename)
        with open(save_path, "wb") as buffer:
            shutil.copyfileobj(image.file, buffer)
        await image.close()
        
    set_app_state("READY_FOR_CLUSTERING", f"{len(images)} images uploaded. Ready to start clustering.")
    return {"message": APP_STATE["message"]}

@app.post("/api/cluster", tags=["Workflow"])
@handle_exception
async def trigger_clustering(background_tasks: BackgroundTasks):
    """Triggers the Stage 2 face clustering pipeline as a background task."""
    if APP_STATE["status"] != "READY_FOR_CLUSTERING":
        raise HTTPException(status_code=409, detail=f"Cannot start clustering. System status is '{APP_STATE['status']}'. Please upload images first.")
    
    background_tasks.add_task(run_clustering_task)
    set_app_state("CLUSTERING_QUEUED", "Clustering process has been queued.")
    return {"message": "Accepted. Face clustering started in the background."}

@app.get("/api/clusters", tags=["Workflow"])
@handle_exception
async def get_cluster_data():
    """Returns a list of cluster image URLs for the labeling UI."""
    cluster_folder = config['io']['cluster_folder']
    if not os.path.exists(cluster_folder):
        raise HTTPException(status_code=404, detail="Cluster output folder not found. Please run the clustering process first.")
    
    cluster_images = sorted([f for f in os.listdir(cluster_folder) if f.endswith('.jpg')])
    return {"cluster_image_urls": [f"/clusters/{filename}" for filename in cluster_images]}

@app.post("/api/labels", tags=["Workflow"])
@handle_exception
async def upload_cluster_labels(labels_file: UploadFile = File(...)):
    """Receives the manually created cluster_labels.json file from the frontend."""
    labels_path = config['scoring']['labels_json']
    content = await labels_file.read()
    try:
        json.loads(content) # Validate that it's valid JSON
    except json.JSONDecodeError:
        raise HTTPException(status_code=400, detail="Invalid JSON file.")
    with open(labels_path, "wb") as f:
        f.write(content)
        
    set_app_state("READY_FOR_SCORING", "Labels uploaded. Ready to start scoring.")
    return {"message": "Labels file uploaded successfully."}

@app.post("/api/score", tags=["Workflow"])
@handle_exception
async def trigger_scoring(background_tasks: BackgroundTasks):
    """Triggers the Stage 3 photo scoring pipeline as a background task."""
    if APP_STATE["status"] != "READY_FOR_SCORING":
        raise HTTPException(status_code=409, detail=f"Cannot start scoring. System status is '{APP_STATE['status']}'. Please upload labels first.")
        
    background_tasks.add_task(run_scoring_task)
    set_app_state("SCORING_QUEUED", "Scoring process has been queued.")
    return {"message": "Accepted. Photo scoring started in the background."}

@app.get("/api/gallery-data", tags=["Workflow Results"])
@handle_exception
async def get_gallery_data():
    """
    Loads all original images and merges them with scoring data to provide
    a complete dataset for the interactive frontend gallery.
    """
    if APP_STATE["status"] != "COMPLETE":
        raise HTTPException(status_code=404, detail=f"Results not yet available. Current status: {APP_STATE['status']}")

    image_folder = config['io']['image_folder']
    results_csv = config['scoring']['output_csv']

    # 1. Get all original image files from the event folder
    try:
        all_images = [f for f in os.listdir(image_folder) if f.lower().endswith(('.png', '.jpg', '.jpeg'))]
        images_df = pd.DataFrame(all_images, columns=['photo_path'])
        images_df['image_url'] = "/event_images/"+images_df['photo_path']
    except FileNotFoundError:
        raise HTTPException(status_code=404, detail=f"Image folder '{image_folder}' not found.")

    # 2. Load scoring data if it exists
    if not os.path.exists(results_csv):
        logger.warning("Results CSV not found. Returning all images without scores.")
        return JSONResponse(content=json.loads(images_df.to_json(orient='records')))

    try:
        scores_df = pd.read_csv(results_csv)
    except pd.errors.EmptyDataError:
        logger.warning("Results CSV is empty. Returning all images without scores.")
        return JSONResponse(content=json.loads(images_df.to_json(orient='records')))

    # 3. Merge them, keeping ALL images (a "left" merge)
    gallery_df = pd.merge(images_df, scores_df, on='photo_path', how='left')
    app.mount("/event_images", StaticFiles(directory="event_images"), name="static_images")
    # Fill NaN values for images that were not scored with safe defaults
    gallery_df['results'].fillna('ccccccccc', inplace=True) # Default to all N/A
    for col in ['main', 'important', 'others', 'total']:
        gallery_df[col].fillna(0, inplace=True)
        gallery_df[col] = gallery_df[col].astype(int)
    return JSONResponse(content=json.loads(gallery_df.to_json(orient='records')))
>>>>>>> afaa1326
<|MERGE_RESOLUTION|>--- conflicted
+++ resolved
@@ -1,4 +1,3 @@
-<<<<<<< HEAD
 import os
 import shutil
 import json
@@ -202,204 +201,4 @@
             raise HTTPException(status_code=400, detail="Invalid filter format.")
 
     gallery_df['image_url'] = '/images/' + gallery_df['photo_path']
-    return JSONResponse(content=json.loads(gallery_df.to_json(orient='records')))
-=======
-import os
-import shutil
-import json
-import pandas as pd
-from typing import List
-from fastapi import FastAPI, File, UploadFile, BackgroundTasks, HTTPException
-from fastapi.responses import FileResponse, JSONResponse
-from fastapi.staticfiles import StaticFiles
-
-# Import the core logic and utilities from our other modules
-from stage2.main_pipeline import FaceClusteringPipeline
-from stage3.score_pipeline import WorkflowOrchestrator
-from utils.logger import logger, load_config
-from utils.handler import handle_exception
-
-# --- Application State Management ---
-# In a real multi-user app, this state would be managed in a database like Redis.
-# For this single-user project, a simple global dictionary is clean and effective.
-APP_STATE = {
-    "status": "IDLE", # Can be IDLE, CLUSTERING, READY_FOR_LABELING, SCORING, COMPLETE, ERROR
-    "message": "System is ready. Please upload images."
-}
-
-def set_app_state(status: str, message: str):
-    """A helper function to safely update the global application state and log the change."""
-    APP_STATE["status"] = status
-    APP_STATE["message"] = message
-    logger.info(f"State changed to {status}: {message}")
-
-# --- Background Task Wrappers ---
-# These functions wrap our pipeline classes to manage state during background execution.
-
-def run_clustering_task():
-    """Wrapper for the Stage 2 clustering pipeline."""
-    try:
-        set_app_state("CLUSTERING", "Face clustering is in progress... This may take several minutes.")
-        config = load_config()
-        pipeline = FaceClusteringPipeline(config=config)
-        pipeline.run()
-        set_app_state("READY_FOR_LABELING", "Clustering complete. Please label the clusters.")
-    except Exception as e:
-        set_app_state("ERROR", f"An error occurred during clustering: {e}")
-        logger.error("Clustering pipeline failed.", exc_info=True)
-
-def run_scoring_task():
-    """Wrapper for the Stage 3 scoring pipeline."""
-    try:
-        set_app_state("SCORING", "Photo scoring is in progress... This may take a few minutes.")
-        config = load_config()
-        orchestrator = WorkflowOrchestrator(config)
-        orchestrator.run()
-        set_app_state("COMPLETE", "Scoring complete. Results are available.")
-    except Exception as e:
-        set_app_state("ERROR", f"An error occurred during scoring: {e}")
-        logger.error("Scoring pipeline failed.", exc_info=True)
-
-# --- FastAPI App Instantiation ---
-app = FastAPI(
-    title="Automated Photo Curation API",
-    description="A complete API for the multi-stage photo clustering and scoring pipeline.",
-    version="1.0.0"
-)
-
-# --- Serve Frontend and Static Files ---
-# This section makes our application self-contained.
-
-@app.get("/", include_in_schema=False)
-async def read_index():
-    """Serves the main frontend application (index.html)."""
-    return FileResponse('index.html')
-
-config = load_config()
-# Create directories if they don't exist to prevent errors on first run
-os.makedirs(config['io']['cluster_folder'], exist_ok=True)
-os.makedirs(config['io']['image_folder'], exist_ok=True)
-
-# Mount static directories to serve images directly to the frontend
-app.mount("/clusters", StaticFiles(directory=config['io']['cluster_folder']), name="clusters")
-app.mount("/images", StaticFiles(directory=config['io']['image_folder']), name="images")
-
-# --- API Endpoints for Frontend ---
-
-@app.get("/api/status", tags=["Workflow"])
-async def get_status():
-    """Returns the current status of the backend pipeline for UI polling."""
-    return APP_STATE
-
-@app.post("/api/upload", tags=["Workflow"])
-@handle_exception
-async def upload_files(images: List[UploadFile] = File(...)):
-    """Handles uploading all event images and resets the pipeline."""
-    upload_folder = config['io']['image_folder']
-    
-    # Clear previous event data for a fresh run
-    for folder in [config['io']['cluster_folder'], upload_folder]:
-        if os.path.exists(folder):
-            shutil.rmtree(folder)
-        os.makedirs(folder, exist_ok=True)
-    
-    for image in images:
-        save_path = os.path.join(upload_folder, image.filename)
-        with open(save_path, "wb") as buffer:
-            shutil.copyfileobj(image.file, buffer)
-        await image.close()
-        
-    set_app_state("READY_FOR_CLUSTERING", f"{len(images)} images uploaded. Ready to start clustering.")
-    return {"message": APP_STATE["message"]}
-
-@app.post("/api/cluster", tags=["Workflow"])
-@handle_exception
-async def trigger_clustering(background_tasks: BackgroundTasks):
-    """Triggers the Stage 2 face clustering pipeline as a background task."""
-    if APP_STATE["status"] != "READY_FOR_CLUSTERING":
-        raise HTTPException(status_code=409, detail=f"Cannot start clustering. System status is '{APP_STATE['status']}'. Please upload images first.")
-    
-    background_tasks.add_task(run_clustering_task)
-    set_app_state("CLUSTERING_QUEUED", "Clustering process has been queued.")
-    return {"message": "Accepted. Face clustering started in the background."}
-
-@app.get("/api/clusters", tags=["Workflow"])
-@handle_exception
-async def get_cluster_data():
-    """Returns a list of cluster image URLs for the labeling UI."""
-    cluster_folder = config['io']['cluster_folder']
-    if not os.path.exists(cluster_folder):
-        raise HTTPException(status_code=404, detail="Cluster output folder not found. Please run the clustering process first.")
-    
-    cluster_images = sorted([f for f in os.listdir(cluster_folder) if f.endswith('.jpg')])
-    return {"cluster_image_urls": [f"/clusters/{filename}" for filename in cluster_images]}
-
-@app.post("/api/labels", tags=["Workflow"])
-@handle_exception
-async def upload_cluster_labels(labels_file: UploadFile = File(...)):
-    """Receives the manually created cluster_labels.json file from the frontend."""
-    labels_path = config['scoring']['labels_json']
-    content = await labels_file.read()
-    try:
-        json.loads(content) # Validate that it's valid JSON
-    except json.JSONDecodeError:
-        raise HTTPException(status_code=400, detail="Invalid JSON file.")
-    with open(labels_path, "wb") as f:
-        f.write(content)
-        
-    set_app_state("READY_FOR_SCORING", "Labels uploaded. Ready to start scoring.")
-    return {"message": "Labels file uploaded successfully."}
-
-@app.post("/api/score", tags=["Workflow"])
-@handle_exception
-async def trigger_scoring(background_tasks: BackgroundTasks):
-    """Triggers the Stage 3 photo scoring pipeline as a background task."""
-    if APP_STATE["status"] != "READY_FOR_SCORING":
-        raise HTTPException(status_code=409, detail=f"Cannot start scoring. System status is '{APP_STATE['status']}'. Please upload labels first.")
-        
-    background_tasks.add_task(run_scoring_task)
-    set_app_state("SCORING_QUEUED", "Scoring process has been queued.")
-    return {"message": "Accepted. Photo scoring started in the background."}
-
-@app.get("/api/gallery-data", tags=["Workflow Results"])
-@handle_exception
-async def get_gallery_data():
-    """
-    Loads all original images and merges them with scoring data to provide
-    a complete dataset for the interactive frontend gallery.
-    """
-    if APP_STATE["status"] != "COMPLETE":
-        raise HTTPException(status_code=404, detail=f"Results not yet available. Current status: {APP_STATE['status']}")
-
-    image_folder = config['io']['image_folder']
-    results_csv = config['scoring']['output_csv']
-
-    # 1. Get all original image files from the event folder
-    try:
-        all_images = [f for f in os.listdir(image_folder) if f.lower().endswith(('.png', '.jpg', '.jpeg'))]
-        images_df = pd.DataFrame(all_images, columns=['photo_path'])
-        images_df['image_url'] = "/event_images/"+images_df['photo_path']
-    except FileNotFoundError:
-        raise HTTPException(status_code=404, detail=f"Image folder '{image_folder}' not found.")
-
-    # 2. Load scoring data if it exists
-    if not os.path.exists(results_csv):
-        logger.warning("Results CSV not found. Returning all images without scores.")
-        return JSONResponse(content=json.loads(images_df.to_json(orient='records')))
-
-    try:
-        scores_df = pd.read_csv(results_csv)
-    except pd.errors.EmptyDataError:
-        logger.warning("Results CSV is empty. Returning all images without scores.")
-        return JSONResponse(content=json.loads(images_df.to_json(orient='records')))
-
-    # 3. Merge them, keeping ALL images (a "left" merge)
-    gallery_df = pd.merge(images_df, scores_df, on='photo_path', how='left')
-    app.mount("/event_images", StaticFiles(directory="event_images"), name="static_images")
-    # Fill NaN values for images that were not scored with safe defaults
-    gallery_df['results'].fillna('ccccccccc', inplace=True) # Default to all N/A
-    for col in ['main', 'important', 'others', 'total']:
-        gallery_df[col].fillna(0, inplace=True)
-        gallery_df[col] = gallery_df[col].astype(int)
-    return JSONResponse(content=json.loads(gallery_df.to_json(orient='records')))
->>>>>>> afaa1326
+    return JSONResponse(content=json.loads(gallery_df.to_json(orient='records')))